--- conflicted
+++ resolved
@@ -1,25 +1,17 @@
 import type { SetLocalStorage } from "../local-storage/schema.js";
 
 /**
- * This function is called when the user clicks the "Sign Out" button. Or when supertokens.onSignOut is called.
+ * This function is called when the user clicks the "Sign Out" button
+ * or when supertokens.onSignOut is called.
  */
 export async function onSignOut(args: {
-<<<<<<< HEAD
-	setLocalStorage: SetLocalStorage;
-	onlyClientSide?: boolean;
+  setLocalStorage: SetLocalStorage;
+  onlyClientSide?: boolean;
 }) {
-	if (!args.onlyClientSide) {
-		// sign out on the server
-		await fetch("/services/auth/sign-out", { method: "POST" });
-	}
+  if (!args.onlyClientSide) {
+    // sign out on the server
+    await fetch("/services/auth/sign-out", { method: "POST" });
+  }
 
-	args.setLocalStorage("user", undefined);
-=======
-  setLocalStorage: SetStoreFunction<LocalStorageSchema>;
-}) {
-  // sign out on the server
-  await fetch("/services/auth/sign-out", { method: "POST" });
-  // sign out on the client by setting the user to undefined
   args.setLocalStorage("user", undefined);
->>>>>>> 4b7090d8
 }