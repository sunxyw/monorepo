import * as vscode from "vscode"
import { debounce } from "throttle-debounce"
import { setState, state } from "./state.js"
import { extractMessageCommand } from "./commands/extractMessage.js"
import { messagePreview } from "./decorations/messagePreview.js"
import { determineClosestPath } from "./utils/determineClosestPath.js"
import { setupConfig } from "@inlang/core/config"
import { ExtractMessage } from "./actions/extractMessage.js"
import { msg } from "./utils/message.js"
import { createInlangEnv, importInlangConfig } from "./services/inlang-environment/index.js"
import { telemetry } from "./services/telemetry/index.js"
import { version } from "../package.json"
import { propertiesMissingPreview } from "./decorations/propertiesMissingPreview.js"
import { promptToReloadWindow } from "./utils/promptToReload.js"
<<<<<<< HEAD
import { getUserId } from "./utils/getUserId.js"
import { recommendation } from "./utils/recommendation.js"
import { coreUsedConfigEvent } from "@inlang/telemetry"
=======
import { recommendation, disableRecommendation } from "./utils/recommendation.js"
>>>>>>> 8f230541

export async function activate(context: vscode.ExtensionContext): Promise<void> {
	try {
		await telemetry.capture({
			event: "IDE-EXTENSION activated",
			properties: {
				vscode_version: vscode.version,
				version: version,
				workspaceRecommendation: !(await disableRecommendation()),
			},
		})
		msg("Inlang extension activated.", "info")

		// start the extension
		main({ context })
		// in case the active window changes -> restart the extension
		// (could be improved in the future for performance reasons
		// by detecting whether the closest config differs. For now,
		// it's easier to restart the application each time.)
		vscode.window.onDidChangeActiveTextEditor(() => {
			// in case of running subscriptions -> dispose them (no commands will be shown anymore in the IDE)
			for (const subscription of context.subscriptions) {
				subscription.dispose()
			}
			// restart extension
			main({ context })
		})
	} catch (error) {
		vscode.window.showErrorMessage((error as Error).message)
		console.error(error)
	}
}

/**
 * The main entry of the extension.
 *
 * This function registers all commands, actions, loads the config etc.
 */
async function main(args: { context: vscode.ExtensionContext }): Promise<void> {
	// if no active text editor -> no window is open -> hence dont activate the extension
	const activeTextEditor = vscode.window.activeTextEditor
	if (activeTextEditor === undefined) {
		return
	}
	// checking whether a config file exists -> if not dont start the extension
	const potentialConfigFileUris = await vscode.workspace.findFiles("inlang.config.js")
	if (potentialConfigFileUris.length === 0) {
		console.warn("No inlang.config.js file found.")
		return
	}
	const closestConfigPath = determineClosestPath({
		options: potentialConfigFileUris.map((uri) => uri.path),
		to: activeTextEditor.document.uri.path,
	})

	// get current workspace
	const workspaceFolder = vscode.workspace.getWorkspaceFolder(vscode.Uri.parse(closestConfigPath))
	if (!workspaceFolder) {
		console.warn("No workspace folder found.")
		return
	}

	// watch for changes in the config file
	const watcher = vscode.workspace.createFileSystemWatcher(
		new vscode.RelativePattern(workspaceFolder, "inlang.config.js"),
	)

	const module = await importInlangConfig(closestConfigPath)
	const env = createInlangEnv({ workspaceFolder })

	const config = await setupConfig({ module, env })

	// shouldn't block the function from executing
	// thus wrapped in async immediately executed function
	;(async () => {
		telemetry.capture({
			event: coreUsedConfigEvent.name,
			properties: coreUsedConfigEvent.properties(config),
		})
	})()

	const loadResources = async () => {
		const resources = await config.readResources({ config })
		setState({
			config,
			resources,
		})
	}

	await loadResources()

	// debounce future loading of resources
	const debouncedLoadResources = debounce(1000, loadResources)

	// register event listeners
	vscode.workspace.onDidChangeTextDocument(() => {
		debouncedLoadResources()
	})

	// listen for changes in the config file
	watcher.onDidChange(() => {
		promptToReloadWindow()
	})

	// register command
	args.context.subscriptions.push(
		vscode.commands.registerTextEditorCommand(
			extractMessageCommand.id,
			extractMessageCommand.callback,
		),
	)

	const documentSelectors: vscode.DocumentSelector = [
		{ language: "javascript", pattern: "!inlang.config.js" },
		...(state().config.ideExtension?.documentSelectors || []), // an empty array as fallback
	]
	// register source actions
	args.context.subscriptions.push(
		vscode.languages.registerCodeActionsProvider(documentSelectors, new ExtractMessage(), {
			providedCodeActionKinds: ExtractMessage.providedCodeActionKinds,
		}),
	)

	// register decorations
	messagePreview({ activeTextEditor, context: args.context })

	// properties missing decoration in inlang.config.js
	propertiesMissingPreview({ activeTextEditor })

	// add inlang extension to recommended extensions
	recommendation({ workspaceFolder })
}

// this method is called when your extension is deactivated
// export function deactivate() {}<|MERGE_RESOLUTION|>--- conflicted
+++ resolved
@@ -12,13 +12,10 @@
 import { version } from "../package.json"
 import { propertiesMissingPreview } from "./decorations/propertiesMissingPreview.js"
 import { promptToReloadWindow } from "./utils/promptToReload.js"
-<<<<<<< HEAD
 import { getUserId } from "./utils/getUserId.js"
 import { recommendation } from "./utils/recommendation.js"
 import { coreUsedConfigEvent } from "@inlang/telemetry"
-=======
 import { recommendation, disableRecommendation } from "./utils/recommendation.js"
->>>>>>> 8f230541
 
 export async function activate(context: vscode.ExtensionContext): Promise<void> {
 	try {
