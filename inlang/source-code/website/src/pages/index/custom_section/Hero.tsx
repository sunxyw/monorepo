import { For, Show } from "solid-js"
import { registry } from "@inlang/marketplace-registry"
import { Chip } from "#src/components/Chip.jsx"
import { colorForTypeOf } from "#src/pages/m/utilities.js"

const featuredArray = ["app.inlang.editor", "library.inlang.paraglideJsSveltekit", "app.inlang.cli"]

const Hero = () => {
	return (
<<<<<<< HEAD
		<div class="w-full flex gap-4 mt-12">
			<div class="w-1/4 bg-background border border-surface-200 rounded-xl p-5">
				<p class="pb-6 text-surface-400">Featured</p>
				<ul class="flex flex-col gap-8">
					{/* <For each={featuredArray}>
=======
		<div class="w-full flex gap-4 mt-10">
			<div class="w-1/4">
				<p class="pb-2 text-surface-500 text-sm">Featured</p>
				<ul class="-ml-3">
					<For each={featuredArray}>
>>>>>>> 13ea2c0b
						{(feature) => {
							const m = registry.find((m) => m.id === feature)
							return (
								<a href={"/m/" + m?.id}>
									<div class="flex gap-2 hover:bg-background px-3 py-[10px] rounded-lg items-center">
										<img class="w-9 h-9 rounded" src={m?.publisherIcon} alt={m?.id} />
										<div class="flex flex-1 flex-col gap-1">
											<h3 class="flex-1 text-sm text-surface-800 font-semibold whitespace-nowrap overflow-hidden">
												{(m?.displayName as { en: string }).en}
											</h3>
											<Show when={m}>
												<Chip
													text={m?.id.split(".")[0]}
													color={colorForTypeOf(m!.id)}
													customClasses="w-fit"
												/>
											</Show>
										</div>
									</div>
								</a>
							)
						}}
					</For> */}
				</ul>
			</div>
			<div class="flex-1 flex flex-col gap-4 pl-4">
				<h1 class="text-xl text-surface-700 font-medium">
					Welcome to inlang, <br />
					the ecosystem to go global.
				</h1>
				<p class="text-md text-surface-500">💡 Expand to new markets and acquire more customers</p>
				<div class="w-[80%] pt-8">
					<img src="./images/expandV03.png" alt="Expand Graphic" />
				</div>
			</div>
		</div>
	)
}

export default Hero<|MERGE_RESOLUTION|>--- conflicted
+++ resolved
@@ -7,19 +7,11 @@
 
 const Hero = () => {
 	return (
-<<<<<<< HEAD
-		<div class="w-full flex gap-4 mt-12">
-			<div class="w-1/4 bg-background border border-surface-200 rounded-xl p-5">
-				<p class="pb-6 text-surface-400">Featured</p>
-				<ul class="flex flex-col gap-8">
-					{/* <For each={featuredArray}>
-=======
 		<div class="w-full flex gap-4 mt-10">
 			<div class="w-1/4">
 				<p class="pb-2 text-surface-500 text-sm">Featured</p>
 				<ul class="-ml-3">
 					<For each={featuredArray}>
->>>>>>> 13ea2c0b
 						{(feature) => {
 							const m = registry.find((m) => m.id === feature)
 							return (
