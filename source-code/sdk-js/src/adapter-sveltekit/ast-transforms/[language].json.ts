import { dedent } from "ts-dedent"
import { findExport } from "../../ast-transforms/utils/exports.js"
import { addImport, isOptOutImportPresent } from "../../ast-transforms/utils/imports.js"
import { codeToSourceFile, nodeToCode } from "../../ast-transforms/utils/js.util.js"
import type { TransformConfig } from "../vite-plugin/config.js"
import { InlangSdkException } from "../vite-plugin/exceptions.js"
import { filePathForOutput } from "../vite-plugin/fileInformation.js"
import { transformServerRequestJs } from "./+server.js.js"

export const transformLanguageJson = (filePath: string, config: TransformConfig, code: string) => {
	const sourceFile = codeToSourceFile(code, filePath)

	if (isOptOutImportPresent(sourceFile)) return code

	const fileName = filePathForOutput(config, filePath)

	if (findExport(sourceFile, "GET"))
		throw new InlangSdkException(dedent`
			The file (${fileName}) already contains a 'GET' export.
			Please remove it as 'inlang' needs to inject it's own magic here.
		`)

	const index = sourceFile.getPos()
	if (config.isStatic && config.inlang.sdk.resources.cache === "build-time")
		sourceFile.insertText(
			index,
			dedent`
				export const prerender = true
			`,
		)

	sourceFile.insertText(
		index,
		dedent`
			export const GET = async ({ params: { language } }) => {
				await reloadResources()
				return json(getResource(language) || null)
			}
		`,
	)

	if (config.svelteKit.version || "" >= "1.16.3") {
		addImport(sourceFile, "@inlang/sdk-js/adapter-sveltekit/server", "initState")

		// TODO the relative file path depends on the location of the route folder
		sourceFile.insertText(
			index,
			dedent`
<<<<<<< HEAD
			export const entries = async () => {
				const { languageTags } = await initState(await import('../../../../inlang.config.js'))

				return languageTags.map(languageTag => ({ language: languageTag }))
			}
		`,
=======
				export const entries = async () => {
					const { languages } = await initState(await import('../../../../inlang.config.js'))

					return languages.map(language => ({ language }))
				}
			`,
>>>>>>> b0b86cf2
		)
	}

	addImport(sourceFile, "@inlang/sdk-js/adapter-sveltekit/server", "getResource", "reloadResources")
	addImport(sourceFile, "@sveltejs/kit", "json")

	return transformServerRequestJs(filePath, config, nodeToCode(sourceFile))
}<|MERGE_RESOLUTION|>--- conflicted
+++ resolved
@@ -46,21 +46,12 @@
 		sourceFile.insertText(
 			index,
 			dedent`
-<<<<<<< HEAD
 			export const entries = async () => {
 				const { languageTags } = await initState(await import('../../../../inlang.config.js'))
 
 				return languageTags.map(languageTag => ({ language: languageTag }))
 			}
 		`,
-=======
-				export const entries = async () => {
-					const { languages } = await initState(await import('../../../../inlang.config.js'))
-
-					return languages.map(language => ({ language }))
-				}
-			`,
->>>>>>> b0b86cf2
 		)
 	}
 
