---
title: CLI for globalizing with inlang
shortTitle: CLI
href: /documentation/apps/inlang-cli
description: The inlang Command Line Interface (CLI) automates globalization processes.
---

# Inlang CLI

[@inlang/cli](https://github.com/inlang/inlang/tree/main/source-code/cli) is a command line interface (CLI) tool that allows you to interact with the Inlang infrastructure. It can be used to automate localization tasks, such as machine translation, lining, and more.

### Benefits

- ✨ **Automate** tedious localization tasks
- ⚙️ Integrate localization into your **CI/CD** pipeline
- 🔍 **Lint** your translations
- 🤖 **Machine translate** your resources
<<<<<<< HEAD
- 🖊️ Open web editor right from the command line
- ✅ Validate your `inlang.config.json` configuration file
=======
- 🖊️ Open the web editor right from the command line
- ✅ Validate your `inlang.config.js` configuration file
>>>>>>> 9352f729

## Installation

You can install the @inlang/cli with this command:

```sh
npm install @inlang/cli
```

or

```sh
yarn add @inlang/cli
```

best

```sh
npx @inlang/cli [command]
```

Minimum node version: `v18.0.0`

If one of the commands can't be found, you are probably using an outdated version of the CLI. You can always get the **latest version** by running `npx @inlang/cli@latest [command]`.

## Commands

We recommend using the CLI with `npx` to avoid installing the CLI globally. Not installing the CLI globally has the following advantages:

- the installed CLI version is scoped to the project, ensuring that it always works.
- the CLI gets installed for team members, avoiding "why is this command not working for me" questions.

`npx` is auto-installed with Node and NPM.

If one of the commands can't be found, you are probably using an outdated version of the CLI. You can always get the **latest version** by running `npx @inlang/cli@latest [command]`.

```sh
CLI for inlang.

Options:
  -V, --version         output the version number
  -h, --help            display help for command
  -c, --config [path]   path to the config file.

Commands:
  config [command]   Commands for managing the config file.
  lint               Commands for linting translations.
  machine [command]  Commands for automating translations.
  open [command]     Commands to open parts of the inlang ecosystem.
  help [command]     display help for command
```

The following commands are available with the inlang CLI:

### `config`

The config command is used to interactively configure and create the inlang.config.json file.

#### `config init`

This command scans your file system hierarchy and finds out how your localization files are setup.
It returns a complete config for you to use in your project, which you can modify to your needs.

To use the `config init` command, simply run the following:

```sh
npx @inlang/cli config init
```

This will launch an interactive prompt that will guide you through the process of creating the inlang configuration file.

#### `config validate`

<<<<<<< HEAD
This command validates the `inlang.config.json` file in the current directory. It checks if the file is valid JSON and if it contains **all required fields**. It also checks if the specified resources exist and perform a _dry run of the translation process_.
=======
This command validates the `inlang.config.js` file in the current directory. It checks if the file is valid JSON and if it contains **all required fields**. It also checks if the specified resources exist and performs a _dry run of the translation process_.
>>>>>>> 9352f729

To validate the `inlang.config.json` file, run the following command:

```sh
npx @inlang/cli config validate
```

#### `config update`

This command updates the `inlang.config.json` file with the latest versions of the plugins used. This is helpful if you want to **update your plugins** to the latest major version and don't want to look them up manually.

Keep in mind updating to a new major version might break your configuration. _We recommend always checking the changelog of the plugin before updating._

To update the `inlang.config.json` file, run the following command:

```sh
npx @inlang/cli config update
```

### `machine`

The machine command is used to automate localization processes.

#### `machine translate`

The translate command machine translates all resources.

To initiate machine translation, run the following command:

```sh
npx @inlang/cli machine translate
```

**Options**

The translate command has the following options:

- `-f, --force`: If this option is set, the command will not prompt confirmation. This is useful for CI/CD build pipelines. **We advise you to only use `machine translate` in build pipelines to avoid out-of-context/wrong translations.**

This command reads the inlang.config.json file in the repository and retrieves the resources and reference language specified in the configuration. It then translates all messages from the reference language to other languages defined in the configuration.

The translations are performed using machine translation services. The translated messages are added to the respective language resources. Finally, the updated resources are written back to the file system.

> Note: The inlang.config.json file must be present in the repository for the translation to work.

### `lint`

The lint command lints the translation with the configured lint rules, for example, with the [@inlang/plugin-standard-lint-rules](https://github.com/inlang/inlang/tree/main/source-code/plugins/standard-lint-rules).

```sh
npx @inlang/cli lint
```

The `lint` command is provided with an optional `--no-fail` flag, which will not fail the command if there are any linting errors.

`lint` will read through all resources and find potential errors and warnings in the translation strings, for example, with the [@inlang/plugin-standard-lint-rules](https://github.com/inlang/inlang/tree/main/source-code/plugins/standard-lint-rules), it searches for **missing messages**, **missing references** and **identical patterns/duplicates**.

However, it's totally up to you how you configure your lints. _You can build your own plugin with your customized set of lints_ with the [@inlang/plugin-standard-lint-rules](https://github.com/inlang/inlang/tree/main/source-code/plugins/standard-lint-rules) as a starter template.

### `open`

The open command opens parts of the Inlang infrastructure in your default browser.

#### `open editor`

The editor command opens the Inlang editor for the current repository.

To open the Inlang editor, run the following command:

```sh
npx @inlang/cli open editor
```

This command retrieves the remote URL of the repository and constructs the URL for the Inlang editor by appending the GitHub user and repository to https://inlang.com/editor/. The editor will be opened in your default browser.<|MERGE_RESOLUTION|>--- conflicted
+++ resolved
@@ -15,13 +15,8 @@
 - ⚙️ Integrate localization into your **CI/CD** pipeline
 - 🔍 **Lint** your translations
 - 🤖 **Machine translate** your resources
-<<<<<<< HEAD
-- 🖊️ Open web editor right from the command line
+- 🖊️ Open the web editor right from the command line
 - ✅ Validate your `inlang.config.json` configuration file
-=======
-- 🖊️ Open the web editor right from the command line
-- ✅ Validate your `inlang.config.js` configuration file
->>>>>>> 9352f729
 
 ## Installation
 
@@ -95,11 +90,7 @@
 
 #### `config validate`
 
-<<<<<<< HEAD
-This command validates the `inlang.config.json` file in the current directory. It checks if the file is valid JSON and if it contains **all required fields**. It also checks if the specified resources exist and perform a _dry run of the translation process_.
-=======
-This command validates the `inlang.config.js` file in the current directory. It checks if the file is valid JSON and if it contains **all required fields**. It also checks if the specified resources exist and performs a _dry run of the translation process_.
->>>>>>> 9352f729
+This command validates the `inlang.config.json` file in the current directory. It checks if the file is valid JSON and if it contains **all required fields**. It also checks if the specified resources exist and performs a _dry run of the translation process_.
 
 To validate the `inlang.config.json` file, run the following command:
 
