{
<<<<<<< HEAD
  "name": "inlangext",
  "displayName": "inlangExt",
  "description": "",
  "publisher": "inlang",
  "repository": "https://github.com/inlang/inlangExt",
  "version": "0.0.1",
  "engines": {
    "vscode": "^1.61.0"
  },
  "categories": [
    "Other"
  ],
  "activationEvents": [
    "onCommand:inlangext.send"
  ],
  "main": "./out/extension.js",
  "contributes": {
    "commands": [
      {
        "command": "inlangext.send",
        "title": "Send to inlang"
      }
    ],
    "menus": {
      "editor/context": [
        {
          "command": "inlangext.send"
        }
      ]
    }
  },
  "scripts": {
    "vscode:prepublish": "npm run compile",
    "compile": "tsc -p ./",
    "watch": "tsc -watch -p ./",
    "pretest": "npm run compile && npm run lint",
    "lint": "eslint src --ext ts",
    "test": "node ./out/test/runTest.js"
  },
  "devDependencies": {
    "@types/node": "14.x",
    "@types/vscode": "^1.61.0",
    "@vscode/test-electron": "^1.6.2",
    "typescript": "^4.4.3"
  },
  "dependencies": {
    "node-fetch": "^2.6.5"
  }
=======
	"name": "inlangext",
	"displayName": "inlangExt",
	"description": "",
	"publisher": "inlang",
	"repository": "https://github.com/inlang/inlangExt",
	"version": "0.0.1",
	"engines": {
		"vscode": "^1.61.0"
	},
	"categories": [
		"Other"
	],
	"activationEvents": [
		"onCommand:inlangext.helloWorld"
	],
	"main": "./out/extension.js",
	"contributes": {
		"commands": [
			{
				"command": "inlangext.helloWorld",
				"title": "Send to inlang"
			}
		],
		"menus": {
			"editor/context": [
				{
					"command": "inlangext.helloWorld"
				}
			]
		}
	},
	"scripts": {
		"vscode:prepublish": "npm run compile",
		"compile": "tsc -p ./",
		"watch": "tsc -watch -p ./",
		"pretest": "npm run compile && npm run lint",
		"lint": "eslint src --ext ts",
		"test": "node ./out/test/runTest.js"
	},
	"devDependencies": {
		"@types/node": "14.x",
		"@types/vscode": "^1.61.0",
		"@vscode/test-electron": "^1.6.2",
		"typescript": "^4.4.3",
		"vsce": "^1.100.1"
	},
	"dependencies": {
		"deepl": "^1.0.12",
		"node-fetch": "^2.6.5"
	}
>>>>>>> 16f6374c
}<|MERGE_RESOLUTION|>--- conflicted
+++ resolved
@@ -1,5 +1,4 @@
 {
-<<<<<<< HEAD
   "name": "inlangext",
   "displayName": "inlangExt",
   "description": "",
@@ -43,61 +42,10 @@
     "@types/node": "14.x",
     "@types/vscode": "^1.61.0",
     "@vscode/test-electron": "^1.6.2",
-    "typescript": "^4.4.3"
+    "typescript": "^4.4.3",
+	"vsce": "^1.100.1"
   },
   "dependencies": {
     "node-fetch": "^2.6.5"
   }
-=======
-	"name": "inlangext",
-	"displayName": "inlangExt",
-	"description": "",
-	"publisher": "inlang",
-	"repository": "https://github.com/inlang/inlangExt",
-	"version": "0.0.1",
-	"engines": {
-		"vscode": "^1.61.0"
-	},
-	"categories": [
-		"Other"
-	],
-	"activationEvents": [
-		"onCommand:inlangext.helloWorld"
-	],
-	"main": "./out/extension.js",
-	"contributes": {
-		"commands": [
-			{
-				"command": "inlangext.helloWorld",
-				"title": "Send to inlang"
-			}
-		],
-		"menus": {
-			"editor/context": [
-				{
-					"command": "inlangext.helloWorld"
-				}
-			]
-		}
-	},
-	"scripts": {
-		"vscode:prepublish": "npm run compile",
-		"compile": "tsc -p ./",
-		"watch": "tsc -watch -p ./",
-		"pretest": "npm run compile && npm run lint",
-		"lint": "eslint src --ext ts",
-		"test": "node ./out/test/runTest.js"
-	},
-	"devDependencies": {
-		"@types/node": "14.x",
-		"@types/vscode": "^1.61.0",
-		"@vscode/test-electron": "^1.6.2",
-		"typescript": "^4.4.3",
-		"vsce": "^1.100.1"
-	},
-	"dependencies": {
-		"deepl": "^1.0.12",
-		"node-fetch": "^2.6.5"
-	}
->>>>>>> 16f6374c
 }