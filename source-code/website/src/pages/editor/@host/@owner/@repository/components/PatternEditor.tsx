--- conflicted
+++ resolved
@@ -33,10 +33,7 @@
 		routeParams,
 		inlang,
 		sourceLanguageTag,
-<<<<<<< HEAD
-=======
 		lastPullTime,
->>>>>>> 4dc73caa
 	} = useEditorState()
 
 	const [variableReferences, setVariableReferences] = createSignal<VariableReference[]>([])
@@ -67,18 +64,10 @@
 	const sourceVariant = () =>
 		getVariant(props.message, { where: { languageTag: sourceLanguageTag()! } })
 
-<<<<<<< HEAD
-	const variant = () =>
-		props.message.variants.filter((variant) => variant.languageTag === props.languageTag)
-			? props.message.variants.filter((variant) => variant.languageTag === props.languageTag)![0]
-			: undefined
-
-=======
 	const variant = () => getVariant(props.message, { where: { languageTag: props.languageTag } })
 
 	const [referencePattern, setReferencePattern] = createSignal<Pattern>()
 
->>>>>>> 4dc73caa
 	const newPattern = () => getTextValue(editor) as Variant["pattern"]
 
 	onMount(() => {
@@ -118,14 +107,9 @@
 	createEffect(
 		on(currentJSON, () => {
 			if (currentJSON().content[0].content !== undefined) {
-<<<<<<< HEAD
-				setHasChanges((prev) => {
-					const hasChanged = JSON.stringify(variant()?.pattern) !== JSON.stringify(newPattern())
-=======
 				autoSave()
 				setHasChanges((prev) => {
 					const hasChanged = JSON.stringify(referencePattern()) !== JSON.stringify(newPattern())
->>>>>>> 4dc73caa
 					if (prev !== hasChanged && hasChanged) {
 						setLocalChanges((prev) => (prev += 1))
 					} else if (prev !== hasChanged && !hasChanged) {
@@ -330,12 +314,6 @@
 		<div
 			onClick={() => editor().chain().focus()}
 			onFocusIn={() => setIsLineItemFocused(true)}
-<<<<<<< HEAD
-			onFocusOut={() => {
-				autoSave()
-			}}
-=======
->>>>>>> 4dc73caa
 			class="flex justify-start items-start w-full gap-5 px-4 py-1.5 bg-background border first:mt-0 -mt-[1px] border-surface-3 hover:bg-[#FAFAFB] hover:bg-opacity-75 focus-within:relative focus-within:border-primary focus-within:ring-[3px] focus-within:ring-hover-primary/50"
 		>
 			<div class="flex justify-start items-start gap-2 py-[5px]">
