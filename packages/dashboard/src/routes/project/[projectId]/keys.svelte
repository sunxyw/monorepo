<script lang="ts">
	import {
		Button,
		DataTable,
		PaginationNav,
		Toolbar,
		ToolbarBatchActions,
		ToolbarContent,
		ToolbarSearch,
		Tag
	} from 'carbon-components-svelte';
	import Delete16 from 'carbon-icons-svelte/lib/Delete16';
	import TrashCan32 from 'carbon-icons-svelte/lib/TrashCan32';
	import TranslationModal from '$lib/components/modals/TranslationModal.svelte';
	import { onMount } from 'svelte';
	import { projectStore } from '$lib/stores/projectStore';
	import CreateKeyModal from '$lib/components/modals/CreateKeyModal.svelte';
<<<<<<< HEAD
	import { database } from '$lib/services/database';
=======
	import CreateBaseTranslationModal from '$lib/components/modals/CreateBaseTranslationModal.svelte';
>>>>>>> a66bc7df
	import type { definitions } from '@inlang/database';
	import { page } from '$app/stores';
	import Translations from '$lib/components/Translations.svelte';
	import DeletekeyModal from '$lib/components/modals/DeletekeyModal.svelte';
	//import { DataTableRow } from 'carbon-components-svelte/types/DataTable/DataTable';

	const headers = [
		{ key: 'key', value: 'Key' },
		// { key: 'description', value: 'Description' },
		{ key: 'actions', empty: true }
		// { key: 'status', value: 'Status' }
	];

	type Row = {
		id: number;
		key: string;
		description: string;
		translations: definitions['translation'][];
	};

	let selectedRowIds: number[];
	let openDeleteModal = false;

	let search = '';
	let fullRows: Row[] = [];

	let selectedRows: Row[] = [];

	$: rows = fullRows.filter((row) => row.key.indexOf(search) !== -1);

	// check if for this key there is a translation for each of the languages in the project
	// eslint-disable-next-line @typescript-eslint/no-explicit-any
<<<<<<< HEAD
	function keyIsMissingTranslation(row: any): boolean {
=======
	function isKeyMissingTranslation(row: any): boolean {
		// console.log(row.key);
		// console.log($projectStore.data?.languages.length);
		// console.log(
		// 	$projectStore.data?.translations.map(
		// 		(t) => t.key_name === row.key && t.project_id === $page.params.projectId
		// 	)
		// );
		// console.log(
		// 	$projectStore.data?.translations.map(
		// 		(t) => t.key_name === row.key && t.project_id === $page.params.projectId
		// 	).length
		// );
		//	const x = $projectStore.data?.languages.length;
		//	const y = $projectStore.data?.translations.map((t) => t.key_name === row.key).length;
		//console.log(x);
		//console.log($projectStore.data?.languages.length, row.translations.length);
		//console.log();
>>>>>>> a66bc7df
		let lhs = $projectStore.data?.languages.length;
		// eslint-disable-next-line @typescript-eslint/no-explicit-any
		let rhs = row.translations.filter((translation: any) => {
			return translation.text !== '';
		}).length;
		console.log(lhs, rhs);
		return lhs !== rhs;
	}

	//check if this key has a translation that is still not reviewed
	// eslint-disable-next-line @typescript-eslint/no-explicit-any
	function keyIsFullyReviewed(currentKey: any): boolean {
		// get all the translations of the key
		const allTranslationsOfKey =
			$projectStore.data?.translations.filter(
				(translation) => translation.key_name === currentKey.key
			) ?? [];
		const missingReviews = allTranslationsOfKey.filter(
			(translation) => translation.is_reviewed === false
		);
		return missingReviews.length === 0;
	}

	let createTranslationModal: {
		open: boolean;
		translations: definitions['translation'][];
		key: string;
	} = {
		open: false,
		translations: [],
		key: ''
	};
	let createKeyModal: { open: boolean } = { open: false };

	let mounted = false;

	function updateRows() {
		fullRows = [];
		for (let i = 0; i < ($projectStore.data?.keys.length ?? 0); i++) {
			let translations: definitions['translation'][] = [];
			for (let j = 0; j < ($projectStore.data?.languages.length ?? 0); j++) {
				if (
					$projectStore.data?.translations.some(
						(t) =>
							t.key_name === $projectStore.data?.keys[i].name &&
							t.project_id === $projectStore.data?.project.id &&
							t.iso_code === $projectStore.data?.languages[j].iso_code
					)
				) {
					translations.push({
						key_name: $projectStore.data?.keys[i].name,
						project_id: $projectStore.data?.project.id,
						iso_code: $projectStore.data?.languages[j].iso_code,
						created_at: '',
						is_reviewed: $projectStore.data?.translations.filter(
							(t) =>
								t.key_name === $projectStore.data?.keys[i].name &&
								t.project_id === $projectStore.data?.project.id &&
								t.iso_code === $projectStore.data?.languages[j].iso_code
						)[0].is_reviewed,
						text:
							$projectStore.data?.translations.find(
								(t) =>
									t.key_name === $projectStore.data?.keys[i].name &&
									t.project_id === $projectStore.data?.project.id &&
									t.iso_code === $projectStore.data?.languages[j].iso_code
							)?.text ?? ''
					});
				} else {
					translations.push({
						key_name: $projectStore.data?.keys[i].name ?? '',
						project_id: $projectStore.data?.project.id ?? '',
						created_at: '',
						iso_code: $projectStore.data?.languages[j].iso_code ?? 'en',
						is_reviewed: false,
						text: ''
					});
				}
			}
			fullRows.push({
				id: i,
				key: $projectStore.data?.keys[i].name ?? '',
				description: $projectStore.data?.keys[i].description ?? '',
				translations: translations
			});
		}
		fullRows = fullRows; // Force update for reactive
	}

	onMount(async () => {
		await projectStore.getData({ projectId: $page.params.projectId });
		updateRows();
		mounted = true;
	});

	async function handleCreateKey(event: { detail: string }) {
		await projectStore.getData({ projectId: $page.params.projectId });
		updateRows();
		console.log(event.detail);
		openBaseModal(event.detail);
	}

	async function handleUpdateRows() {
		await projectStore.getData({ projectId: $page.params.projectId });
		updateRows();
	}

	let createBaseTranslationModal: { open: boolean; key: string } = { open: false, key: '' };

	function openBaseModal(key: string) {
		createBaseTranslationModal.key = key;
		createBaseTranslationModal.open = true;
	}

	function openCreateKeyModal() {
		createKeyModal.open = true;
	}
</script>

<h1>Keys</h1>
<p>All your translation keys will appear here. You can create, delete and edit them.</p>
<br />
<<<<<<< HEAD
{#if mounted}
=======

{#if databaseReady}
>>>>>>> a66bc7df
	<DataTable expandable bind:selectedRowIds {headers} {rows}>
		<Toolbar>
			<ToolbarContent>
				<ToolbarSearch placeholder="Search your translations" bind:value={search} />
				<Button on:click={() => openCreateKeyModal()}>Create key</Button>
			</ToolbarContent>
		</Toolbar>

		<span slot="cell" let:row let:cell>
			{#if cell.key === 'actions'}
				<row class="justify-end items-center">
					<!-- Status  -->
					<div>
						{#if keyIsMissingTranslation(row) === true}
							<Tag type="red">Missing translation</Tag>
						{:else if keyIsFullyReviewed(row) === false}
							<Tag type="purple">Needs approval</Tag>
						{:else}
							<Tag type="cool-gray">Complete</Tag>
						{/if}
					</div>
					<!-- Delete Action -->
					<Button
<<<<<<< HEAD
						on:click={() => ((openDeleteModal = true), (selectedRow = row.value))}
						iconDescription="Delete key"
=======
						on:click={() => (
							console.log('row val: ', row),
							selectedRows.push({
								id: row.id,
								key: row.key,
								description: row.description,
								translations: row.translations
							}),
							(openDeleteModal = true),
							console.log('selectedRows:', selectedRows)
						)}
						iconDescription="Delete translation"
>>>>>>> a66bc7df
						icon={TrashCan32}
						kind="danger-ghost"
					/>
				</row>
			{:else}{cell.value}{/if}
		</span>
		<div slot="expanded-row" let:row>
			<Translations keyName={row.key} />
		</div>
	</DataTable>
{/if}

<div class="pt-2 flex flex-row justify-center">
	<PaginationNav total={1} class="bottom" />
</div>

<TranslationModal
	bind:open={createTranslationModal.open}
	translations={createTranslationModal.translations}
	key={createTranslationModal.key}
	on:updateRows={handleUpdateRows}
/>

<CreateKeyModal bind:open={createKeyModal.open} on:createKey={handleCreateKey} />

<<<<<<< HEAD
<DeletekeyModal bind:open={openDeleteModal} {selectedRow} on:updateKeys={handleUpdateRows} />
=======
{#if openDeleteModal === true}
	<DeletekeyModal bind:open={openDeleteModal} {selectedRows} on:updateKeys={handleUpdateRows} />
{/if}
>>>>>>> a66bc7df
<|MERGE_RESOLUTION|>--- conflicted
+++ resolved
@@ -4,22 +4,15 @@
 		DataTable,
 		PaginationNav,
 		Toolbar,
-		ToolbarBatchActions,
 		ToolbarContent,
 		ToolbarSearch,
 		Tag
 	} from 'carbon-components-svelte';
-	import Delete16 from 'carbon-icons-svelte/lib/Delete16';
 	import TrashCan32 from 'carbon-icons-svelte/lib/TrashCan32';
 	import TranslationModal from '$lib/components/modals/TranslationModal.svelte';
 	import { onMount } from 'svelte';
 	import { projectStore } from '$lib/stores/projectStore';
 	import CreateKeyModal from '$lib/components/modals/CreateKeyModal.svelte';
-<<<<<<< HEAD
-	import { database } from '$lib/services/database';
-=======
-	import CreateBaseTranslationModal from '$lib/components/modals/CreateBaseTranslationModal.svelte';
->>>>>>> a66bc7df
 	import type { definitions } from '@inlang/database';
 	import { page } from '$app/stores';
 	import Translations from '$lib/components/Translations.svelte';
@@ -52,28 +45,7 @@
 
 	// check if for this key there is a translation for each of the languages in the project
 	// eslint-disable-next-line @typescript-eslint/no-explicit-any
-<<<<<<< HEAD
 	function keyIsMissingTranslation(row: any): boolean {
-=======
-	function isKeyMissingTranslation(row: any): boolean {
-		// console.log(row.key);
-		// console.log($projectStore.data?.languages.length);
-		// console.log(
-		// 	$projectStore.data?.translations.map(
-		// 		(t) => t.key_name === row.key && t.project_id === $page.params.projectId
-		// 	)
-		// );
-		// console.log(
-		// 	$projectStore.data?.translations.map(
-		// 		(t) => t.key_name === row.key && t.project_id === $page.params.projectId
-		// 	).length
-		// );
-		//	const x = $projectStore.data?.languages.length;
-		//	const y = $projectStore.data?.translations.map((t) => t.key_name === row.key).length;
-		//console.log(x);
-		//console.log($projectStore.data?.languages.length, row.translations.length);
-		//console.log();
->>>>>>> a66bc7df
 		let lhs = $projectStore.data?.languages.length;
 		// eslint-disable-next-line @typescript-eslint/no-explicit-any
 		let rhs = row.translations.filter((translation: any) => {
@@ -196,12 +168,7 @@
 <h1>Keys</h1>
 <p>All your translation keys will appear here. You can create, delete and edit them.</p>
 <br />
-<<<<<<< HEAD
 {#if mounted}
-=======
-
-{#if databaseReady}
->>>>>>> a66bc7df
 	<DataTable expandable bind:selectedRowIds {headers} {rows}>
 		<Toolbar>
 			<ToolbarContent>
@@ -225,10 +192,6 @@
 					</div>
 					<!-- Delete Action -->
 					<Button
-<<<<<<< HEAD
-						on:click={() => ((openDeleteModal = true), (selectedRow = row.value))}
-						iconDescription="Delete key"
-=======
 						on:click={() => (
 							console.log('row val: ', row),
 							selectedRows.push({
@@ -241,7 +204,6 @@
 							console.log('selectedRows:', selectedRows)
 						)}
 						iconDescription="Delete translation"
->>>>>>> a66bc7df
 						icon={TrashCan32}
 						kind="danger-ghost"
 					/>
@@ -267,10 +229,4 @@
 
 <CreateKeyModal bind:open={createKeyModal.open} on:createKey={handleCreateKey} />
 
-<<<<<<< HEAD
-<DeletekeyModal bind:open={openDeleteModal} {selectedRow} on:updateKeys={handleUpdateRows} />
-=======
-{#if openDeleteModal === true}
-	<DeletekeyModal bind:open={openDeleteModal} {selectedRows} on:updateKeys={handleUpdateRows} />
-{/if}
->>>>>>> a66bc7df
+<DeletekeyModal bind:open={openDeleteModal} {selectedRows} on:updateKeys={handleUpdateRows} />