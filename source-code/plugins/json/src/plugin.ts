--- conflicted
+++ resolved
@@ -116,10 +116,6 @@
 		})
 
 		if (isDirectory && args.settings.ignore?.some((s) => s === filePath) === false) {
-<<<<<<< HEAD
-			console.log("dir")
-=======
->>>>>>> ce0c2566
 			languages.push(filePath)
 		} else if (
 			filePath.endsWith(".json") &&
