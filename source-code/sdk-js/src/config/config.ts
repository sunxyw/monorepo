import type { $fs } from '@inlang/core/environment'
import { type InlangConfig, type InlangConfigModule, setupConfig } from "@inlang/core/config"
import { initialize$import, InlangEnvironment } from '@inlang/core/environment'
import type { SdkConfig } from '@inlang/sdk-js-plugin'
import { dedent } from 'ts-dedent'

export type InlangConfigWithSdkProps = InlangConfig & {
	sdk: SdkConfig
}

export class InlangError extends Error { }

export const initInlangEnvironment = async (): Promise<InlangEnvironment> => {
	const fs = await import('node:fs/promises')
		.catch(() => new Proxy({} as $fs, {
			get: (target, key) => {
				if (key === 'then') return Promise.resolve(target)

				return () => {
					throw new InlangError('`node:fs/promises` is not available in the current environment')
				}
			}
		}))

	return {
		$fs: fs,
		$import: initialize$import({
			fs,
			fetch: async (...args) => await fetch(...args)
				.catch(error => {
					// TODO: create an issue
					if (error instanceof TypeError && (error.cause as any)?.code === 'UND_ERR_CONNECT_TIMEOUT') {
						throw new InlangError(dedent`

							Node.js failed to resolve the URL. This can happen sometimes during development. Usually restarting the server helps.

						`,
							{ cause: error }
						)
					}

					throw error
				})
		})
	}
}

export const initConfig = async (module: InlangConfigModule) => {
	if (!module) {
		throw Error("could not read `inlang.config.js`")
	}

<<<<<<< HEAD
	if (!('sdk' in config)) {
		// TODO: link to docs
		throw new InlangSdkConfigError('The `sdk` property is missing in your `inlang.config.js` file.`. Make sure to use the `sdkPlugin` in your `inlang.config.js` file. See https://inlang.com/documentation/sdk/configuration.')
	}
}

export const initConfig = async () => {
	const config = await readInlangConfig()
	assertConfigWithSdk(config)
=======
	const env = await initInlangEnvironment()
>>>>>>> 78d93e69

	return setupConfig({ module, env })
}<|MERGE_RESOLUTION|>--- conflicted
+++ resolved
@@ -1,47 +1,53 @@
-import type { $fs } from '@inlang/core/environment'
+import type { $fs } from "@inlang/core/environment"
 import { type InlangConfig, type InlangConfigModule, setupConfig } from "@inlang/core/config"
-import { initialize$import, InlangEnvironment } from '@inlang/core/environment'
-import type { SdkConfig } from '@inlang/sdk-js-plugin'
-import { dedent } from 'ts-dedent'
+import { initialize$import, InlangEnvironment } from "@inlang/core/environment"
+import type { SdkConfig } from "@inlang/sdk-js-plugin"
+import { dedent } from "ts-dedent"
 
 export type InlangConfigWithSdkProps = InlangConfig & {
 	sdk: SdkConfig
 }
 
-export class InlangError extends Error { }
+export class InlangError extends Error {}
 
 export const initInlangEnvironment = async (): Promise<InlangEnvironment> => {
-	const fs = await import('node:fs/promises')
-		.catch(() => new Proxy({} as $fs, {
-			get: (target, key) => {
-				if (key === 'then') return Promise.resolve(target)
+	const fs = await import("node:fs/promises").catch(
+		() =>
+			new Proxy({} as $fs, {
+				get: (target, key) => {
+					if (key === "then") return Promise.resolve(target)
 
-				return () => {
-					throw new InlangError('`node:fs/promises` is not available in the current environment')
-				}
-			}
-		}))
+					return () => {
+						throw new InlangError("`node:fs/promises` is not available in the current environment")
+					}
+				},
+			}),
+	)
 
 	return {
 		$fs: fs,
 		$import: initialize$import({
 			fs,
-			fetch: async (...args) => await fetch(...args)
-				.catch(error => {
+			fetch: async (...args) =>
+				await fetch(...args).catch((error) => {
 					// TODO: create an issue
-					if (error instanceof TypeError && (error.cause as any)?.code === 'UND_ERR_CONNECT_TIMEOUT') {
-						throw new InlangError(dedent`
+					if (
+						error instanceof TypeError &&
+						(error.cause as any)?.code === "UND_ERR_CONNECT_TIMEOUT"
+					) {
+						throw new InlangError(
+							dedent`
 
 							Node.js failed to resolve the URL. This can happen sometimes during development. Usually restarting the server helps.
 
 						`,
-							{ cause: error }
+							{ cause: error },
 						)
 					}
 
 					throw error
-				})
-		})
+				}),
+		}),
 	}
 }
 
@@ -49,20 +55,7 @@
 	if (!module) {
 		throw Error("could not read `inlang.config.js`")
 	}
-
-<<<<<<< HEAD
-	if (!('sdk' in config)) {
-		// TODO: link to docs
-		throw new InlangSdkConfigError('The `sdk` property is missing in your `inlang.config.js` file.`. Make sure to use the `sdkPlugin` in your `inlang.config.js` file. See https://inlang.com/documentation/sdk/configuration.')
-	}
-}
-
-export const initConfig = async () => {
-	const config = await readInlangConfig()
-	assertConfigWithSdk(config)
-=======
 	const env = await initInlangEnvironment()
->>>>>>> 78d93e69
 
 	return setupConfig({ module, env })
 }