--- conflicted
+++ resolved
@@ -46,51 +46,7 @@
 	});
 
 	return (
-<<<<<<< HEAD
-		<EditorLayout>
-			<Switch
-				fallback={
-					<p class="text-danger">
-						Switch fallback. This is likely an error. Please report it with code
-						e329jafs.
-					</p>
-				}
-			>
-				<Match when={repositoryIsCloned.error?.message.includes("404")}>
-					<RepositoryDoesNotExistOrNotAuthorizedCard></RepositoryDoesNotExistOrNotAuthorizedCard>
-				</Match>
-				<Match when={repositoryIsCloned.error}>
-					<p class="text-danger">{repositoryIsCloned.error.message}</p>
-				</Match>
-				<Match when={inlangConfig.error}>
-					<p class="text-danger">
-						An error occured while initializing the config:{" "}
-						{inlangConfig.error.message}
-					</p>
-				</Match>
-				<Match when={repositoryIsCloned.loading || inlangConfig.loading}>
-					<div class="flex flex-col grow justify-center items-center min-w-full">
-						{/* sl-spinner need a own div otherwise the spinner has a bug. The wheel is rendered on the outer div  */}
-						<div>
-							<sl-spinner style="font-size: 50px; --track-width: 10px;"></sl-spinner>
-						</div>
 
-						<p>cloning repositories can take a few minutes...</p>
-					</div>
-				</Match>
-				<Match when={inlangConfig() === undefined}>
-					<NoInlangConfigFoundCard></NoInlangConfigFoundCard>
-				</Match>
-				<Match when={inlangConfig()}>
-					<div class="space-y-2">
-						<For each={Object.keys(messages())}>
-							{(id) => <Messages messages={messages()[id]}></Messages>}
-						</For>
-					</div>
-				</Match>
-			</Switch>
-		</EditorLayout>
-=======
 		<>
 			<Title>
 				{routeParams().owner}/{routeParams().repository}
@@ -122,9 +78,16 @@
 							{inlangConfig.error.message}
 						</p>
 					</Match>
-					<Match when={repositoryIsCloned.loading || inlangConfig.loading}>
-						<p>loading ...</p>
-					</Match>
+				<Match when={repositoryIsCloned.loading || inlangConfig.loading}>
+					<div class="flex flex-col grow justify-center items-center min-w-full">
+						{/* sl-spinner need a own div otherwise the spinner has a bug. The wheel is rendered on the outer div  */}
+						<div>
+							<sl-spinner style="font-size: 50px; --track-width: 10px;"></sl-spinner>
+						</div>
+
+						<p>cloning repositories can take a few minutes...</p>
+					</div>
+				</Match>
 					<Match when={inlangConfig() === undefined}>
 						<NoInlangConfigFoundCard></NoInlangConfigFoundCard>
 					</Match>
@@ -138,7 +101,6 @@
 				</Switch>
 			</EditorLayout>
 		</>
->>>>>>> a6a7665e
 	);
 }
 
