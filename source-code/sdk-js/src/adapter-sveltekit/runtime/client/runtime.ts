import type { LoadEvent } from "@sveltejs/kit"
import { base } from "$app/paths"
import { initRuntimeWithLanguageInformation } from "../../../runtime/index.js"
<<<<<<< HEAD
import type { LanguageTag } from "@inlang/core/languageTag"

type InitSvelteKitClientRuntimeArgs = {
	fetch: LoadEvent["fetch"]
	sourceLanguageTag: LanguageTag
	languageTags: LanguageTag[]
	languageTag: LanguageTag | undefined
=======
import type { Resource } from "@inlang/core/ast"

type InitSvelteKitClientRuntimeArgs = {
	fetch: LoadEvent["fetch"]
	referenceLanguage: Language
	languages: Language[]
	language: Language | undefined
	cache?: Record<Language, Resource | undefined>
>>>>>>> 60b17b80
}

export const initSvelteKitClientRuntime = async ({
	fetch,
<<<<<<< HEAD
	languageTag,
	sourceLanguageTag,
	languageTags,
}: InitSvelteKitClientRuntimeArgs) => {
	const runtime = initRuntimeWithLanguageInformation({
		readResource: async (languageTag: LanguageTag) =>
			fetch(`${base}/inlang/${languageTag}.json`).then((response) =>
				response.ok ? response.json() : undefined,
			),
		sourceLanguageTag,
		languageTags,
=======
	language,
	referenceLanguage,
	languages,
	cache = {},
}: InitSvelteKitClientRuntimeArgs) => {
	const runtime = initRuntimeWithLanguageInformation({
		readResource: async (language: string) =>
			(cache[language] ??= await fetch(`${base}/inlang/${language}.json`).then((response) =>
				response.ok ? (response.json() as Promise<Resource>) : undefined,
			)),
		referenceLanguage,
		languages,
>>>>>>> 60b17b80
	})

	if (languageTag) {
		await runtime.loadResource(languageTag)
		runtime.changeLanguageTag(languageTag)
	}

	return runtime
}

export type SvelteKitClientRuntime = Awaited<ReturnType<typeof initSvelteKitClientRuntime>><|MERGE_RESOLUTION|>--- conflicted
+++ resolved
@@ -1,7 +1,7 @@
 import type { LoadEvent } from "@sveltejs/kit"
 import { base } from "$app/paths"
 import { initRuntimeWithLanguageInformation } from "../../../runtime/index.js"
-<<<<<<< HEAD
+import type { Resource } from "@inlang/core/ast"
 import type { LanguageTag } from "@inlang/core/languageTag"
 
 type InitSvelteKitClientRuntimeArgs = {
@@ -9,46 +9,23 @@
 	sourceLanguageTag: LanguageTag
 	languageTags: LanguageTag[]
 	languageTag: LanguageTag | undefined
-=======
-import type { Resource } from "@inlang/core/ast"
-
-type InitSvelteKitClientRuntimeArgs = {
-	fetch: LoadEvent["fetch"]
-	referenceLanguage: Language
-	languages: Language[]
-	language: Language | undefined
 	cache?: Record<Language, Resource | undefined>
->>>>>>> 60b17b80
 }
 
 export const initSvelteKitClientRuntime = async ({
 	fetch,
-<<<<<<< HEAD
 	languageTag,
 	sourceLanguageTag,
 	languageTags,
+	cache = {},
 }: InitSvelteKitClientRuntimeArgs) => {
 	const runtime = initRuntimeWithLanguageInformation({
 		readResource: async (languageTag: LanguageTag) =>
-			fetch(`${base}/inlang/${languageTag}.json`).then((response) =>
-				response.ok ? response.json() : undefined,
-			),
+			(cache[languageTag] ??= await fetch(`${base}/inlang/${languageTag}.json`).then((response) =>
+				response.ok ? (response.json() as Promise<Resource>) : undefined,
+			)),
 		sourceLanguageTag,
 		languageTags,
-=======
-	language,
-	referenceLanguage,
-	languages,
-	cache = {},
-}: InitSvelteKitClientRuntimeArgs) => {
-	const runtime = initRuntimeWithLanguageInformation({
-		readResource: async (language: string) =>
-			(cache[language] ??= await fetch(`${base}/inlang/${language}.json`).then((response) =>
-				response.ok ? (response.json() as Promise<Resource>) : undefined,
-			)),
-		referenceLanguage,
-		languages,
->>>>>>> 60b17b80
 	})
 
 	if (languageTag) {
