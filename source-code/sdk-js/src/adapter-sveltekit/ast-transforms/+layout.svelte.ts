import { addImport, removeImport } from "../../ast-transforms/utils/imports.js"
import { codeToSourceFile, nodeToCode } from "../../ast-transforms/utils/js.util.js"
import type { TransformConfig } from "../vite-plugin/config.js"
import { transformSvelte } from "./_.svelte.js"
import { dedent } from "ts-dedent"
import { isOptOutImportPresent } from "./utils/imports.js"
import { addDataExportIfMissingAndReturnInsertionIndex } from "./utils/exports.js"
import { insertSlotIfEmptyFile, wrapMarkupChildren } from "./utils/markup.js"
import { getSvelteFileParts, markupToAst } from "./utils/svelte.util.js"
import { MagicString } from "../magic-string.js"

export const transformLayoutSvelte = (
	filePath: string,
	config: TransformConfig,
	code: string,
	root: boolean,
) => {
	const fileParts = getSvelteFileParts(code)

	if (isOptOutImportPresent(fileParts)) return code

	if (!root) return transformSvelte(filePath, config, code)

	fileParts.script = transformScript(filePath, config, fileParts.script)
	fileParts.markup = transformMarkup(config, fileParts.markup)

	return transformSvelte(filePath, config, fileParts.toString())
}

// ------------------------------------------------------------------------------------------------

const transformScript = (filePath: string, config: TransformConfig, code: string) => {
	const sourceFile = codeToSourceFile(code, filePath)

	addImport(sourceFile, "@inlang/sdk-js/adapter-sveltekit/client/shared", "addRuntimeToGlobalThis")
	addImport(sourceFile, "@inlang/sdk-js/adapter-sveltekit/shared", "getRuntimeFromData")
	addImport(
		sourceFile,
		`@inlang/sdk-js/adapter-sveltekit/client/${
			config.languageInUrl ? "not-reactive" : "reactive-workaround"
		}`,
		"addRuntimeToContext",
		"getRuntimeFromContext",
	)
	addImport(sourceFile, "$app/environment", "browser")

	// remove imports to avoid conflicts, those imports get added in a reactive way
	removeImport(sourceFile, "@inlang/sdk-js", "i", "languageTag")

	const index = addDataExportIfMissingAndReturnInsertionIndex(sourceFile)

	// TODO: add `addRuntimeToGlobalThis` code only if needed
	sourceFile.insertStatements(
		index + 1,
		dedent`
<<<<<<< HEAD
		$: if (browser) {
			addRuntimeToContext(getRuntimeFromData(data))
			;({ i, languageTag } = getRuntimeFromContext())
		}
	`,
=======
			$: if (browser) {
				addRuntimeToGlobalThis(getRuntimeFromData(data))
				addRuntimeToContext(getRuntimeFromData(data))
				;({ i, language } = getRuntimeFromContext())
				document.body.parentElement?.setAttribute('lang', language)
			}
		`,
>>>>>>> b0b86cf2
	)

	sourceFile.insertStatements(
		index + 1,
		dedent`
<<<<<<< HEAD
		addRuntimeToContext(getRuntimeFromData(data))
		let { i, languageTag } = getRuntimeFromContext()
	`,
=======
			addRuntimeToGlobalThis(getRuntimeFromData(data))
			addRuntimeToContext(getRuntimeFromData(data))
			let { i, language } = getRuntimeFromContext()
		`,
>>>>>>> b0b86cf2
	)

	return nodeToCode(sourceFile)
}

// ------------------------------------------------------------------------------------------------

const transformMarkup = (config: TransformConfig, markup: string): string => {
	const s = new MagicString(markup)
	const ast = markupToAst(markup)

	const inserted = insertSlotIfEmptyFile(s, ast)
	if (inserted) {
		return transformMarkup(config, s.toString())
	}

	wrapMarkupChildren(s, ast, "{#key languageTag}$$_INLANG_WRAP_$${/key}")

	const markup1 = s.toString()
	const s1 = new MagicString(markup1)
	// const ast1 = markupToAst(markup1)
	// TODO: only insert if reactive stores are not used
	// TODO: check what to do with `routing.exclude` option
	// if (!config.languageInUrl) {
	// wrapMarkupChildren(s1, ast1, "{#if languageTag}$$_INLANG_WRAP_$${/if}")
	// }

	return s1.toString()
}<|MERGE_RESOLUTION|>--- conflicted
+++ resolved
@@ -53,36 +53,22 @@
 	sourceFile.insertStatements(
 		index + 1,
 		dedent`
-<<<<<<< HEAD
-		$: if (browser) {
-			addRuntimeToContext(getRuntimeFromData(data))
-			;({ i, languageTag } = getRuntimeFromContext())
-		}
-	`,
-=======
 			$: if (browser) {
 				addRuntimeToGlobalThis(getRuntimeFromData(data))
 				addRuntimeToContext(getRuntimeFromData(data))
-				;({ i, language } = getRuntimeFromContext())
+				;({ i, languageTag } = getRuntimeFromContext())
 				document.body.parentElement?.setAttribute('lang', language)
 			}
 		`,
->>>>>>> b0b86cf2
 	)
 
 	sourceFile.insertStatements(
 		index + 1,
 		dedent`
-<<<<<<< HEAD
-		addRuntimeToContext(getRuntimeFromData(data))
-		let { i, languageTag } = getRuntimeFromContext()
-	`,
-=======
 			addRuntimeToGlobalThis(getRuntimeFromData(data))
 			addRuntimeToContext(getRuntimeFromData(data))
-			let { i, language } = getRuntimeFromContext()
+			let { i, languageTag } = getRuntimeFromContext()
 		`,
->>>>>>> b0b86cf2
 	)
 
 	return nodeToCode(sourceFile)
