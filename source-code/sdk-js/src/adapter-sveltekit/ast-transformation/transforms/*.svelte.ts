import type { TransformConfig } from "../config.js"
import { parse, preprocess } from "svelte/compiler"
import { parseModule, generateCode } from "magicast"
import { deepMergeObject } from "magicast/helpers"
import { findAstJs, findAstSvelte } from "../../../helpers/index.js"
import { types } from "recast"
import type { NodeInfoMapEntry, RunOn } from "../../../helpers/ast.js"
import MagicStringImport from "magic-string"
<<<<<<< HEAD
import { vitePreprocess } from "@sveltejs/vite-plugin-svelte"
=======
import { vitePreprocess } from '@sveltejs/vite-plugin-svelte';
>>>>>>> 9841e1be

// the type definitions don't match
const MagicString = MagicStringImport as unknown as typeof MagicStringImport.default

// TODO: fix this soon !!
// supports multiple imports
// assumption: imports are always on top of the file
// no other variable can be named `i` or `language`
// no other code snippet can contain `i(`
// no other code snippet can contain `language`
export const transformSvelte = async (config: TransformConfig, code: string): Promise<string> => {
	const n = types.namedTypes
	const b = types.builders

	// This creates either "const { i: inn } = getRuntimeFromContext();" or "const { i } = getRuntimeFromContext();"
	const getRuntimeFromContextInsertion = (importIdentifiers: [string, string][]) =>
		b.variableDeclaration("const", [
			b.variableDeclarator(
				b.objectPattern(
					importIdentifiers?.map(([imported, local]) =>
						b.property("init", b.identifier(imported), b.identifier(local)),
					),
				),
				b.callExpression(b.identifier("getRuntimeFromContext"), []),
			),
		])

<<<<<<< HEAD
=======
	// This matches either "import { i as inn } from '@inlang/sdk-js';" or "import { i } from '@inlang/sdk-js';"
	const inlangStoreMatchers: Parameters<typeof findAstJs>[1] = [
		({ node }) =>
			n.ImportDeclaration.check(node) &&
			n.Literal.check(node.source) &&
			node.source.value === "@inlang/sdk-js",
		({ node }) => n.ImportSpecifier.check(node),
		// TODO match all other imports from "@inlang/sdk-js"
		({ node }) => n.Identifier.check(node) && (node.name === "i" || node.name === "language"),
	]
>>>>>>> 9841e1be
	const requiredImports = config.languageInUrl
		? `import { getRuntimeFromContext } from "@inlang/sdk-js/adapter-sveltekit/client/not-reactive";`
		: `import { getRuntimeFromContext } from "@inlang/sdk-js/adapter-sveltekit/client/reactive";`

<<<<<<< HEAD
	const importIdentifiers: [string, string][] = []

	// First, we need to remove typescript statements from script tag
	const codeWithoutTypes = (await preprocess(code, vitePreprocess({ script: true, style: false })))
		.code
=======
	// First, we need to remove typescript statements from script tag
	// While doing that we can merge the imports in the script tag

	const importIdentifiers: [string, string][] = []

	const codeWithoutTypes = (await preprocess(code, vitePreprocess({ script: true, style: false }))).code
>>>>>>> 9841e1be

	const processed = await preprocess(codeWithoutTypes, {
		script: async (options) => {
			const ast = parseModule(options.content, {
				sourceFileName: config.sourceFileName,
			})
			const importsAst = parseModule(requiredImports)
			if (!options.attributes.context) {
<<<<<<< HEAD
				// Deep merge imports that we need
=======
				// Deep merge imports
>>>>>>> 9841e1be
				deepMergeObject(ast, importsAst)
			}

			if (n.Program.check(ast.$ast)) {
<<<<<<< HEAD
				// Remove imports "i" and "language" from "@inlang/sdk-js" but save their aliases
				const importNames = findAstJs(
					ast.$ast,
					[
						({ node }) =>
							n.ImportDeclaration.check(node) &&
							n.Literal.check(node.source) &&
							node.source.value === "@inlang/sdk-js",
						({ node }) => n.ImportSpecifier.check(node),
					],
					(node) =>
						n.ImportSpecifier.check(node)
							? (meta) => {
									const { parent } = meta.get(
										node,
									) as NodeInfoMapEntry<types.namedTypes.ImportDeclaration>
									// Remove the complete import from "@inlang/sdk-js" if it is empty now
									// (We assume that imports can only be top-level)
									if (n.Program.check(ast.$ast)) {
										const declarationIndex = ast.$ast.body.findIndex((node) => node === parent)
										declarationIndex != -1 && ast.$ast.body.splice(declarationIndex, 1)
									}
									return [node.imported.name, node.local?.name ?? node.imported.name]
							  }
							: undefined,
				)[0]
=======
				const runOn = ((node) =>
					n.ImportSpecifier.check(node)
						? (meta) => {
							const { parent } = meta.get(
								node,
							) as NodeInfoMapEntry<types.namedTypes.ImportDeclaration>
							const specifierIndex = parent?.specifiers?.findIndex(
								(specifier) => specifier === node,
							)
							// Remove "i" and "lang" import from "@inlang/sdk-js"
							if (specifierIndex != undefined) parent?.specifiers?.splice(specifierIndex, 1)
							// Remove the complete import from "@inlang/sdk-js" if it is empty now
							if (parent?.specifiers?.length === 0 && n.Program.check(ast.$ast)) {
								const declarationIndex = ast.$ast.body.findIndex((node) => node === parent)
								declarationIndex != undefined && ast.$ast.body.splice(declarationIndex, 1)
							}
							return [node.imported.name, node.local?.name ?? node.imported.name]
						}
						: undefined) satisfies RunOn<types.namedTypes.Node, [string, string] | undefined>
				// TODO remove ALL imports from "@inlang/sdk-js"
				// Remove imports "i" and "language" from "@inlang/sdk-js" but save their aliases
				const importNames = findAstJs(ast.$ast, inlangStoreMatchers, runOn)[0]
>>>>>>> 9841e1be
				if (importNames) importIdentifiers.push(...(importNames as [string, string][]))
				// prefix language and i aliases with $ if reactive
				if (!config.languageInUrl) {
					findAstJs(
						ast.$ast,
						[
							({ node }) =>
								n.Identifier.check(node) && importIdentifiers.some(([, n]) => n === node.name),
						],
						(node) => (n.Identifier.check(node) ? () => (node.name = "$" + node.name) : undefined),
					)
				}
<<<<<<< HEAD
				// Insert all variable declarations after the injected import for getRuntimeFromContext
=======
				// TODO Insert ALL previously imported aliases from "@inlang/sdk-js" in the following assignment
				// Insert i and language variable declarations after the injected import for getRuntimeFromContext
>>>>>>> 9841e1be
				const insertion = getRuntimeFromContextInsertion(importIdentifiers)
				findAstJs(
					ast.$ast,
					[
						({ node }) => n.ImportDeclaration.check(node),
						({ node }) =>
							n.ImportSpecifier.check(node) && node.imported.name === "getRuntimeFromContext",
					],
					(node) =>
						n.ImportDeclaration.check(node)
							? (meta) => {
<<<<<<< HEAD
									const { parent, index } = meta.get(
										node,
									) as NodeInfoMapEntry<types.namedTypes.Program>
									if (index != undefined) parent.body.splice(index + 1, 0, insertion)
							  }
=======
								const { parent, index } = meta.get(
									node,
								) as NodeInfoMapEntry<types.namedTypes.Program>
								if (index != undefined) parent.body.splice(index + 1, 0, insertion)
							}
>>>>>>> 9841e1be
							: undefined,
				)
			}
			const generated = generateCode(ast, {
				sourceMapName: config.sourceMapName,
			})

			return { ...options, ...generated }
		},
		markup: (options) => {
			const parsed = parse(options.content)
			const { instance, module } = parsed
			// We already iterated over .instance and .module
			parsed.instance = undefined
			parsed.module = undefined
			// Find locations of nodes with i or language
			const locations = findAstSvelte(
				parsed,
				[
					({ node }) =>
						n.Identifier.check(node) && !!importIdentifiers.some(([, name]) => name === node.name),
				],
				(node) =>
					n.Identifier.check(node) && Object.hasOwn(node, "start") && Object.hasOwn(node, "end")
						? () => [(node as any).start, (node as any).end]
						: undefined,
			)[0] as [string, string][] | undefined

			const s = new MagicString(options.content)
			// Prefix these exact locations with $signs by utilizing magicstring (which keeps the sourcemap intact)
			if (locations) {
				for (const [start] of locations) {
					s.appendLeft(+start, "$")
				}
			}
			parsed.instance = instance
			parsed.module = module
			const map = s.generateMap({
				source: config.sourceFileName,
				file: config.sourceMapName,
				includeContent: true,
			})
			const code = s.toString()
			return { code, map }
		},
	})

	return processed.code
}<|MERGE_RESOLUTION|>--- conflicted
+++ resolved
@@ -6,12 +6,10 @@
 import { types } from "recast"
 import type { NodeInfoMapEntry, RunOn } from "../../../helpers/ast.js"
 import MagicStringImport from "magic-string"
-<<<<<<< HEAD
 import { vitePreprocess } from "@sveltejs/vite-plugin-svelte"
-=======
-import { vitePreprocess } from '@sveltejs/vite-plugin-svelte';
->>>>>>> 9841e1be
 
+// the type definitions don't match
+const MagicString = MagicStringImport as unknown as typeof MagicStringImport.default
 // the type definitions don't match
 const MagicString = MagicStringImport as unknown as typeof MagicStringImport.default
 
@@ -21,6 +19,9 @@
 // no other variable can be named `i` or `language`
 // no other code snippet can contain `i(`
 // no other code snippet can contain `language`
+export const transformSvelte = async (config: TransformConfig, code: string): Promise<string> => {
+	const n = types.namedTypes
+	const b = types.builders
 export const transformSvelte = async (config: TransformConfig, code: string): Promise<string> => {
 	const n = types.namedTypes
 	const b = types.builders
@@ -37,38 +38,28 @@
 				b.callExpression(b.identifier("getRuntimeFromContext"), []),
 			),
 		])
+	// This creates either "const { i: inn } = getRuntimeFromContext();" or "const { i } = getRuntimeFromContext();"
+	const getRuntimeFromContextInsertion = (importIdentifiers: [string, string][]) =>
+		b.variableDeclaration("const", [
+			b.variableDeclarator(
+				b.objectPattern(
+					importIdentifiers?.map(([imported, local]) =>
+						b.property("init", b.identifier(imported), b.identifier(local)),
+					),
+				),
+				b.callExpression(b.identifier("getRuntimeFromContext"), []),
+			),
+		])
 
-<<<<<<< HEAD
-=======
-	// This matches either "import { i as inn } from '@inlang/sdk-js';" or "import { i } from '@inlang/sdk-js';"
-	const inlangStoreMatchers: Parameters<typeof findAstJs>[1] = [
-		({ node }) =>
-			n.ImportDeclaration.check(node) &&
-			n.Literal.check(node.source) &&
-			node.source.value === "@inlang/sdk-js",
-		({ node }) => n.ImportSpecifier.check(node),
-		// TODO match all other imports from "@inlang/sdk-js"
-		({ node }) => n.Identifier.check(node) && (node.name === "i" || node.name === "language"),
-	]
->>>>>>> 9841e1be
 	const requiredImports = config.languageInUrl
 		? `import { getRuntimeFromContext } from "@inlang/sdk-js/adapter-sveltekit/client/not-reactive";`
 		: `import { getRuntimeFromContext } from "@inlang/sdk-js/adapter-sveltekit/client/reactive";`
 
-<<<<<<< HEAD
 	const importIdentifiers: [string, string][] = []
 
 	// First, we need to remove typescript statements from script tag
 	const codeWithoutTypes = (await preprocess(code, vitePreprocess({ script: true, style: false })))
 		.code
-=======
-	// First, we need to remove typescript statements from script tag
-	// While doing that we can merge the imports in the script tag
-
-	const importIdentifiers: [string, string][] = []
-
-	const codeWithoutTypes = (await preprocess(code, vitePreprocess({ script: true, style: false }))).code
->>>>>>> 9841e1be
 
 	const processed = await preprocess(codeWithoutTypes, {
 		script: async (options) => {
@@ -77,16 +68,11 @@
 			})
 			const importsAst = parseModule(requiredImports)
 			if (!options.attributes.context) {
-<<<<<<< HEAD
 				// Deep merge imports that we need
-=======
-				// Deep merge imports
->>>>>>> 9841e1be
 				deepMergeObject(ast, importsAst)
 			}
 
 			if (n.Program.check(ast.$ast)) {
-<<<<<<< HEAD
 				// Remove imports "i" and "language" from "@inlang/sdk-js" but save their aliases
 				const importNames = findAstJs(
 					ast.$ast,
@@ -113,30 +99,6 @@
 							  }
 							: undefined,
 				)[0]
-=======
-				const runOn = ((node) =>
-					n.ImportSpecifier.check(node)
-						? (meta) => {
-							const { parent } = meta.get(
-								node,
-							) as NodeInfoMapEntry<types.namedTypes.ImportDeclaration>
-							const specifierIndex = parent?.specifiers?.findIndex(
-								(specifier) => specifier === node,
-							)
-							// Remove "i" and "lang" import from "@inlang/sdk-js"
-							if (specifierIndex != undefined) parent?.specifiers?.splice(specifierIndex, 1)
-							// Remove the complete import from "@inlang/sdk-js" if it is empty now
-							if (parent?.specifiers?.length === 0 && n.Program.check(ast.$ast)) {
-								const declarationIndex = ast.$ast.body.findIndex((node) => node === parent)
-								declarationIndex != undefined && ast.$ast.body.splice(declarationIndex, 1)
-							}
-							return [node.imported.name, node.local?.name ?? node.imported.name]
-						}
-						: undefined) satisfies RunOn<types.namedTypes.Node, [string, string] | undefined>
-				// TODO remove ALL imports from "@inlang/sdk-js"
-				// Remove imports "i" and "language" from "@inlang/sdk-js" but save their aliases
-				const importNames = findAstJs(ast.$ast, inlangStoreMatchers, runOn)[0]
->>>>>>> 9841e1be
 				if (importNames) importIdentifiers.push(...(importNames as [string, string][]))
 				// prefix language and i aliases with $ if reactive
 				if (!config.languageInUrl) {
@@ -149,12 +111,7 @@
 						(node) => (n.Identifier.check(node) ? () => (node.name = "$" + node.name) : undefined),
 					)
 				}
-<<<<<<< HEAD
 				// Insert all variable declarations after the injected import for getRuntimeFromContext
-=======
-				// TODO Insert ALL previously imported aliases from "@inlang/sdk-js" in the following assignment
-				// Insert i and language variable declarations after the injected import for getRuntimeFromContext
->>>>>>> 9841e1be
 				const insertion = getRuntimeFromContextInsertion(importIdentifiers)
 				findAstJs(
 					ast.$ast,
@@ -166,19 +123,11 @@
 					(node) =>
 						n.ImportDeclaration.check(node)
 							? (meta) => {
-<<<<<<< HEAD
 									const { parent, index } = meta.get(
 										node,
 									) as NodeInfoMapEntry<types.namedTypes.Program>
 									if (index != undefined) parent.body.splice(index + 1, 0, insertion)
 							  }
-=======
-								const { parent, index } = meta.get(
-									node,
-								) as NodeInfoMapEntry<types.namedTypes.Program>
-								if (index != undefined) parent.body.splice(index + 1, 0, insertion)
-							}
->>>>>>> 9841e1be
 							: undefined,
 				)
 			}
@@ -227,4 +176,5 @@
 	})
 
 	return processed.code
+	return processed.code
 }