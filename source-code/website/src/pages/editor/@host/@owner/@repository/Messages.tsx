import type * as ast from "@inlang/core/ast";
import { createSignal, For, Show } from "solid-js";
import {
	resources,
	inlangConfig,
	setResources,
	referenceResource,
	userIsCollaborator,
	filteredLanguages,
} from "./state.js";
import MaterialSymbolsCommitRounded from "~icons/material-symbols/commit-rounded";
import { query } from "@inlang/core/query";
import { clickOutside } from "@src/directives/clickOutside.js";
import { showToast } from "@src/components/Toast.jsx";
import { useLocalStorage } from "@src/services/local-storage/LocalStorageProvider.jsx";
import { InlineNotification } from "@src/components/notification/InlineNotification.jsx";
import MaterialSymbolsEditOutlineRounded from "~icons/material-symbols/edit-outline-rounded";
import MaterialSymbolsRobotOutline from "~icons/material-symbols/robot-outline";
import { onMachineTranslate } from "./index.telefunc.js";
import type SlDialog from "@shoelace-style/shoelace/dist/components/dialog/dialog.js";
import { syncFork as _syncFork } from "@src/services/github/index.js";

export function Messages(props: {
	messages: Record<
		ast.Resource["languageTag"]["language"],
		ast.Message | undefined
	>;
}) {
	const referenceMessage = () => {
		return props.messages[inlangConfig()!.referenceLanguage];
	};

	/**
	 * The id of the message.
	 *
	 * If the reference language is not defined, the first message id is used.
	 */
	const id: () => ast.Message["id"]["name"] = () => {
		if (referenceMessage()) {
			return referenceMessage()!.id.name;
		}
		for (const message of Object.values(props.messages)) {
			if (message?.id.name !== undefined) {
				return message.id.name;
			}
		}
		throw Error("No message id found");
	};
	return (
<<<<<<< HEAD
		<div class="border border-outline p-4 rounde space-y-4">
			<h3 slot="summary" class="font-medium">
				{id()}
			</h3>
			<div class="grid grid-cols-2 gap-6">
				<div class="flex-col self-center space-y-1">
					<div class="flex">
						{/* min-w-min in case, w-7 is not wide enough for the contry code  */}
						<div class="min-w-min w-7">{inlangConfig()!.referenceLanguage}</div>
						<div class="grow">
							<PatternEditor
								language={inlangConfig()!.referenceLanguage}
								id={id()}
								referenceMessage={referenceMessage()}
								message={props.messages[inlangConfig()!.referenceLanguage]}
							></PatternEditor>
						</div>
					</div>
				</div>
				<div class="space-y-1">
=======
		<div class="border border-outline p-4">
			<h3 slot="summary" class="font-medium">
				{id()}
			</h3>
			<div class="grid grid-cols-2 gap-16">
				<div class="grid grid-cols-12">
					<div class="self-center">{inlangConfig()?.referenceLanguage}</div>
					<div class="col-span-11 self-center">
						<PatternEditor
							language={inlangConfig()!.referenceLanguage}
							id={id()}
							referenceMessage={referenceMessage()}
							message={props.messages[inlangConfig()!.referenceLanguage]}
						></PatternEditor>
					</div>
				</div>
				<div class="flex flex-col gap-2">
>>>>>>> 2278abd5
					<For each={inlangConfig()?.languages}>
						{(language) => (
							<Show when={language !== inlangConfig()?.referenceLanguage}>
								<div
<<<<<<< HEAD
									class="flex"
=======
									class="grid grid-cols-12"
>>>>>>> 2278abd5
									classList={{
										hidden: filteredLanguages().includes(language) === false,
									}}
								>
<<<<<<< HEAD
									{/* min-w-min in case, w-7 is not wide enough for the contry code  */}
									<div class="min-w-min w-7">{language}</div>
									<div class="grow">
=======
									<div class="self-center">{language}</div>
									<div class="col-span-11">
>>>>>>> 2278abd5
										<PatternEditor
											language={language}
											id={id()}
											referenceMessage={referenceMessage()}
											message={props.messages[language]}
										></PatternEditor>
									</div>
								</div>
							</Show>
						)}
					</For>
				</div>
			</div>
		</div>
	);
}

function PatternEditor(props: {
	language: ast.Resource["languageTag"]["language"];
	id: ast.Message["id"]["name"];
	referenceMessage?: ast.Message;
	message: ast.Message | undefined;
}) {
	const [localStorage, setLocalStorage] = useLocalStorage();

	const [
		showMachineLearningWarningDialog,
		setShowMachineLearningWarningDialog,
	] = createSignal(false);

	let machineLearningWarningDialog: SlDialog | undefined;

	/** throw if unimplemented features are used  */
	if (
		(props.message && props.message?.pattern.elements.length > 1) ||
		(props.message && props.message?.pattern.elements[0].type !== "Text")
	) {
		throw Error(
			"Not implemented. Only messages with one pattern element of type Text are supported for now."
		);
	}

	/** whether the pattern is focused */
	const [isFocused, setIsFocused] = createSignal(false);

	/** the value of the pattern */
	const [textValue, setTextValue] = createSignal(
		(props.message?.pattern.elements[0] as ast.Text | undefined)?.value
	);

	/** the resource the message belongs to */
	const resource = () =>
		resources.find(
			(resource) => resource.languageTag.language === props.language
		)!;

	/** copy of the message to conduct and track changes */
	const copy: () => ast.Message | undefined = () => {
		if (props.message) {
			return JSON.parse(JSON.stringify(props.message));
		}
		// create new message
		else {
			return {
				type: "Message",
				id: {
					type: "Identifier",
					name: props.id,
				},
				pattern: {
					type: "Pattern",
					elements: [{ type: "Text", value: "" }],
				},
			};
		}
	};

	// const [_isFork] = createResource(
	// 	() => localStorage.user,
	// 	async (user) => {
	// 		const response = await isFork({
	// 			owner: (currentPageContext.routeParams as EditorRouteParams).owner,
	// 			repository: (currentPageContext.routeParams as EditorRouteParams)
	// 				.repository,
	// 			encryptedAccessToken: user.encryptedAccessToken,
	// 			username: user.username,
	// 		});
	// 		if (response.type === "success") {
	// 			return response.fork;
	// 		} else {
	// 			return response;
	// 		}
	// 	}
	// );

	const hasChanges = () =>
		(props.message?.pattern.elements[0] as ast.Text | undefined)?.value !==
			textValue() && textValue() !== "";

	/**
	 * Saves the changes of the message.
	 */
	const handleSave = () => {
		const _copy = copy();
		const _textValue = textValue();
		if (_textValue === undefined) {
			return;
		}
		(_copy?.pattern.elements[0] as ast.Text).value = _textValue;
		try {
			const updatedResource = query(resource())
				.upsert({ message: _copy! })
				.unwrap();
			setResources(
				resources
					.filter(
						(_resource) =>
							_resource.languageTag.language !== resource().languageTag.language
					)
					.concat([updatedResource])
			);
			showToast({
				variant: "info",
				title: "The change has been committed.",
				message: `Don't forget to push the changes.`,
			});
		} catch (e) {
			showToast({
				variant: "danger",
				title: "Error",
				message: (e as Error).message,
			});
			throw e;
		}
	};

	const [machineTranslationIsLoading, setMachineTranslationIsLoading] =
		createSignal(false);

	const handleMachineTranslate = async () => {
		if (props.referenceMessage === undefined) {
			return showToast({
				variant: "info",
				title: "Can't translate if the reference message does not exist.",
			});
		}
		const text = props.referenceMessage.pattern.elements[0].value;
		if (text === undefined) {
			return showToast({
				variant: "info",
				title: "Can't translate empty text",
			});
		} else if (localStorage.showMachineTranslationWarning) {
			setShowMachineLearningWarningDialog(true);
			return machineLearningWarningDialog?.show();
		}
		setMachineTranslationIsLoading(true);
		const result = await onMachineTranslate({
			referenceLanguage: referenceResource()!.languageTag.language,
			targetLanguage: props.language,
			text,
		});
		if (result.error) {
			showToast({
				variant: "warning",
				title: "Machine translation failed.",
				message: result.error,
			});
		} else {
			setTextValue(result.data);
		}
		setMachineTranslationIsLoading(false);
	};

	return (
		// outer element is needed for clickOutside directive
		// to close the action bar when clicking outside
		<div
			ref={(element) => [
				clickOutside(
					element,
					// only close the action bar if no outstanding changes exist
					() => hasChanges() === false && setIsFocused(false)
				),
			]}
		>
			{/* TODO: #169 use proper text editor instead of input element */}
			<sl-textarea
				prop:resize="auto"
				prop:size="small"
				prop:rows={1}
				class="border-none p-0"
				onFocus={() => setIsFocused(true)}
				prop:value={textValue() ?? ""}
				prop:disabled={userIsCollaborator() === false}
				onInput={(e) => setTextValue(e.currentTarget.value ?? undefined)}
			></sl-textarea>
			{/* <div
				onFocus={() => setIsFocused(true)}
				onInput={(e) => setTextValue(e.currentTarget.textContent ?? undefined)}
				contentEditable={true}
				class="rounded border border-outline focus:outline-none py-2 px-3 focus:border-primary focus:ring focus:ring-primary-container"
			>
				<For each={copy()?.pattern.elements}>
					{(element) => <PatternElement element={element}></PatternElement>}
				</For>
			</div> */}
			{/* action bar */}
			<Show when={isFocused()}>
				<div class="flex items-center justify-end mt-2 gap-2">
					<Show when={hasChanges() && localStorage.user === undefined}>
						<InlineNotification
							title="Sign in"
							message="You must be signed in to commit changes."
							variant="info"
						></InlineNotification>
					</Show>
					<sl-button
						onClick={handleMachineTranslate}
						prop:disabled={
							(textValue() !== undefined && textValue() !== "") ||
							props.referenceMessage === undefined
						}
						prop:loading={machineTranslationIsLoading()}
						prop:variant="neutral"
					>
						<MaterialSymbolsRobotOutline slot="prefix"></MaterialSymbolsRobotOutline>
						Machine translate
					</sl-button>
					<sl-button
						prop:variant="primary"
						prop:disabled={
							hasChanges() === false || localStorage.user === undefined
						}
						onClick={handleSave}
					>
						<MaterialSymbolsCommitRounded slot="prefix"></MaterialSymbolsCommitRounded>
						Commit
					</sl-button>
				</div>
			</Show>
			<Show when={showMachineLearningWarningDialog()}>
				<sl-dialog
					prop:label="Machine translations pitfalls"
					ref={machineLearningWarningDialog}
				>
					<ol class="">
						<li>
							1. Machine translations are not always correct. Always check and
							correct the translation as necessary.
						</li>
						<br />
						<li>
							2. Machine translations do not exclude placeholders like "My name
							is{" "}
							<code class="bg-surface-1 py-0.5 px-1 rounded">{"{name}"}</code>
							{'" '}
							yet. Make sure that placeholders between the reference message and
							translations match. For more information read{" "}
							<a
								href="https://github.com/orgs/inlang/discussions/228"
								target="_blank"
								class="link link-primary"
							>
								#228
							</a>
							.
						</li>
					</ol>
					<sl-button
						prop:variant="warning"
						slot="footer"
						onClick={() => {
							setLocalStorage("showMachineTranslationWarning", false);
							machineLearningWarningDialog?.hide();
							handleMachineTranslate();
						}}
					>
						Proceed with machine translating
					</sl-button>
				</sl-dialog>
			</Show>
		</div>
	);
}

/** will probably be replaced with #164 */
// function PatternElement(props: { element: ast.Text | ast.Placeholder }) {
// 	/** Switch fallback error (non-exhaustive switch statement) */
// 	const Error = (props: { code: string }) => (
// 		<span class="text-danger">
// 			You encountered a bug. please file the bug and mention code {props.code}
// 		</span>
// 	);

// 	/** visually differentiate between text and placeholder elements */
// 	const Placeholder = (props: { children: JSXElement }) => (
// 		<code class="bg-tertiary-container rounded text-on-tertiary-container font-medium">
// 			{props.children}
// 		</code>
// 	);

// 	return (
// 		<Switch fallback={<Error code="2903ns"></Error>}>
// 			<Match when={props.element.type === "Text"}>
// 				<span>{(props.element as ast.Text).value}</span>
// 			</Match>
// 			<Match when={props.element.type === "Placeholder"}>
// 				<Switch fallback={<Error code="2203sfss"></Error>}>
// 					{(() => {
// 						// defining a variable to avoid type assertions and lengthier code
// 						const expression = (props.element as ast.Placeholder).expression;
// 						return (
// 							<>
// 								<Match when={expression.type === "Literal"}>
// 									<Placeholder>{(expression as ast.Literal).value}</Placeholder>
// 								</Match>
// 								<Match when={expression.type === "Function"}>
// 									<Placeholder>
// 										{(expression as ast.Function).id.name}
// 									</Placeholder>
// 								</Match>
// 								<Match when={expression.type === "Variable"}>
// 									<Placeholder>
// 										{(expression as ast.Variable).id.name}
// 									</Placeholder>
// 								</Match>
// 								<Match when={expression.type === "Placeholder"}>
// 									{/* recursively call pattern element */}
// 									<PatternElement element={props.element}></PatternElement>
// 								</Match>
// 							</>
// 						);
// 					})()}
// 				</Switch>
// 			</Match>
// 		</Switch>
// 	);
// }<|MERGE_RESOLUTION|>--- conflicted
+++ resolved
@@ -47,8 +47,7 @@
 		throw Error("No message id found");
 	};
 	return (
-<<<<<<< HEAD
-		<div class="border border-outline p-4 rounde space-y-4">
+		<div class="border border-outline p-4 rounde ">
 			<h3 slot="summary" class="font-medium">
 				{id()}
 			</h3>
@@ -68,46 +67,18 @@
 					</div>
 				</div>
 				<div class="space-y-1">
-=======
-		<div class="border border-outline p-4">
-			<h3 slot="summary" class="font-medium">
-				{id()}
-			</h3>
-			<div class="grid grid-cols-2 gap-16">
-				<div class="grid grid-cols-12">
-					<div class="self-center">{inlangConfig()?.referenceLanguage}</div>
-					<div class="col-span-11 self-center">
-						<PatternEditor
-							language={inlangConfig()!.referenceLanguage}
-							id={id()}
-							referenceMessage={referenceMessage()}
-							message={props.messages[inlangConfig()!.referenceLanguage]}
-						></PatternEditor>
-					</div>
-				</div>
-				<div class="flex flex-col gap-2">
->>>>>>> 2278abd5
 					<For each={inlangConfig()?.languages}>
 						{(language) => (
 							<Show when={language !== inlangConfig()?.referenceLanguage}>
 								<div
-<<<<<<< HEAD
 									class="flex"
-=======
-									class="grid grid-cols-12"
->>>>>>> 2278abd5
 									classList={{
 										hidden: filteredLanguages().includes(language) === false,
 									}}
 								>
-<<<<<<< HEAD
 									{/* min-w-min in case, w-7 is not wide enough for the contry code  */}
 									<div class="min-w-min w-7">{language}</div>
 									<div class="grow">
-=======
-									<div class="self-center">{language}</div>
-									<div class="col-span-11">
->>>>>>> 2278abd5
 										<PatternEditor
 											language={language}
 											id={id()}
