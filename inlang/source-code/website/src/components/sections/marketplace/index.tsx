import { For, Show, createSignal, Match, Switch, onMount } from "solid-js"
// import { SearchIcon } from "#src/pages/editor/@host/@owner/@repository/components/SearchInput.jsx"
// import { Button } from "#src/pages/index/components/Button.jsx"
import { GetHelp } from "#src/components/GetHelp.jsx"
// import Check from "~icons/material-symbols/check"
import Right from "~icons/material-symbols/chevron-right"
import Left from "~icons/material-symbols/chevron-left"
import { SectionLayout } from "#src/pages/index/components/sectionLayout.jsx"
import { searchHandler } from "./searchHandler.js"
import { currentPageContext } from "#src/renderer/state.js"
// @ts-ignore
import { createSlider } from "solid-slider"
import "solid-slider/slider.css"
import Highlight from "#src/components/Highlight.jsx"
import Card, { CardBuildOwn, NoResultsCard } from "#src/components/Card.jsx"

type SubCategoryApplication = "app" | "library" | "plugin" | "messageLintRule"

export type Category = "app" | "documents" | "email" | "payments" | "website"
export type SubCategory = SubCategoryApplication

/* Export searchValue to make subpages insert search-terms */
export const [searchValue, setSearchValue] = createSignal<string>("")
const selectedCategory = () => {
	return currentPageContext.urlParsed.pathname.replace("/", "")
}
const [selectedSubCategories] = createSignal<SubCategory[]>([])

const filteredItems = async () => {
	return await searchHandler(
		selectedSubCategories() as SubCategory[],
		searchValue() as string,
		selectedCategory() as Category
	)
}
<<<<<<< HEAD

onMount(() => {
	const urlParams = new URLSearchParams(window.location.search)
	if (urlParams.get("search") !== "" && urlParams.get("search") !== undefined) {
		setSearchValue(urlParams.get("search")?.replace(/%20/g, " ") || "")
	}
})
=======
>>>>>>> f8f8224a

export default function Marketplace(props: {
	minimal?: boolean
	highlights?: Record<string, string>[]
	category?: Category | undefined
	slider?: boolean
}) {
	const [details, setDetails] = createSignal({})
	const [slider, { next, prev }] = createSlider({
		slides: {
			number: filteredItems().length,
			perView: window ? (window.innerWidth > 768 ? 3 : 1) : 1,
			spacing: 16,
		},

		detailsChanged: (slider: { track: { details: any } }) => {
			setDetails(slider.track.details)
		},
	})

	onMount(() => {
		const urlParams = new URLSearchParams(window.location.search)
		if (urlParams.get("search") !== "" && urlParams.get("search") !== undefined) {
			setSearchValue(urlParams.get("search")?.replace(/%20/g, " ") || "")
		}
	})

	return (
		<SectionLayout showLines={false} type="white">
			<div class="relative">
				<Show when={props.highlights}>
					<Show when={props.highlights && props.highlights.length > 0}>
						<div
							class={
								"flex md:grid justify-between gap-6 md:flex-row flex-col mb-8 " +
								(props.highlights!.length > 1 ? "md:grid-cols-2" : "md:grid-cols-1")
							}
						>
							{/* @ts-expect-error */}
							<For each={props.highlights}>{(highlight) => <Highlight {...highlight} />}</For>
						</div>
					</Show>
				</Show>
				<Switch>
					<Match when={props.slider}>
						<h3 class="font-semibold text-2xl mb-6">Items that might interest you</h3>
						<div class="relative">
							{/* @ts-ignore */}
							<div use:slider class="cursor-grab active:cursor-grabbing">
								<Gallery />
							</div>
							<button
								// @ts-ignore
								disabled={details().progress === 0}
								onClick={prev}
								class="absolute -left-2 top-1/2 -translate-y-1/2 p-1 bg-background border border-surface-100 rounded-full shadow-xl shadow-on-background/20 transition-all hover:bg-surface-50 disabled:opacity-0"
							>
								<Left class="h-8 w-8" />
							</button>
							<button
								// @ts-ignore
								disabled={details().progress > 0.99}
								onClick={next}
								class="absolute -right-2 top-1/2 -translate-y-1/2 p-1 bg-background border border-surface-100 rounded-full shadow-xl shadow-on-background/20 transition-all hover:bg-surface-50 disabled:opacity-0"
							>
								<Right class="h-8 w-8" />
							</button>
						</div>
					</Match>
					<Match when={!props.slider}>
						<div class="mb-32 grid xl:grid-cols-4 md:grid-cols-2 w-full gap-4 justify-normal items-stretch relative">
							<Gallery />
						</div>
					</Match>
				</Switch>
				<Show when={!props.category && !props.slider && !props.minimal}>
					<div class="mt-20">
						<GetHelp text="Need help or have questions? Join our Discord!" />
					</div>
				</Show>
			</div>
		</SectionLayout>
	)
}

const Gallery = () => {
	const [items, setItems] = createSignal([])

	Promise.resolve(filteredItems()).then((items) => {
		if (items.length > 0) {
			setItems(items)
		}
	})
	return (
		<>
			<Switch>
				<Match when={items().length > 0}>
					<For each={items()}>
						{(item) => {
							const displayName =
								typeof item.displayName === "object" ? item.displayName.en : item.displayName

							return <Card item={item} displayName={displayName} />
						}}
					</For>
					<CardBuildOwn />
				</Match>
				<Match when={items().length === 0 && searchValue() !== ""}>
					<NoResultsCard />
				</Match>
			</Switch>
		</>
	)
}

// interface SearchInputProps {
// 	placeholder: string
// 	textValue: Accessor<string>
// 	setTextValue: (value: string) => void
// }

// const Search = (props: SearchInputProps) => {
// 	createEffect(() => {
// 		const handleKeyDown = (e: KeyboardEvent) => {
// 			if (e.metaKey && e.key === "f") {
// 				e.preventDefault()
// 				const input = document.querySelector("sl-input")
// 				input?.focus()
// 			}
// 		}
// 		const handleKeyUp = (e: KeyboardEvent) => {
// 			if (e.key === "Escape") {
// 				const input = document.querySelector("sl-input")
// 				input?.blur()
// 			}
// 		}
// 		document.addEventListener("keyup", handleKeyUp)
// 		document.addEventListener("keydown", handleKeyDown)
// 		return () => {
// 			document.removeEventListener("keyup", handleKeyUp)
// 			document.removeEventListener("keydown", handleKeyDown)
// 		}
// 	})

// 	return (
// 		<div>
// 			<sl-input
// 				style={{
// 					padding: "0px",
// 					border: "none",
// 					"--tw-ring-color": "#06B6D4",
// 					"border-radius": "4px",
// 				}}
// 				prop:placeholder={props.placeholder}
// 				prop:size={"medium"}
// 				prop:value={props.textValue()}
// 				onInput={(e) => {
// 					props.setTextValue(e.currentTarget.value)
// 				}}
// 			>
// 				<div slot={"suffix"}>
// 					<SearchIcon />
// 				</div>
// 			</sl-input>
// 		</div>
// 	)
// }

// const Tags = () => {
// 	function selectTag(tag: SubCategory) {
// 		if (selectedSubCategories().includes(tag)) {
// 			setSelectedSubCategories(selectedSubCategories().filter((t) => t !== tag))
// 		} else {
// 			setSelectedSubCategories([...selectedSubCategories(), tag])
// 		}
// 	}

// 	return (
// 		<div class="flex gap-2">
// 			<div
// 				onClick={() => selectTag("app")}
// 				class={
// 					"gap-2 relative py-1.5 rounded-full cursor-pointer border border-solid text-sm capitalize hover:opacity-90 transition-all duration-100 flex items-center " +
// 					(selectedSubCategories().includes("app")
// 						? "bg-surface-800 text-background border-surface-800 pl-7 pr-3"
// 						: "bg-background text-surface-600 border-surface-200 px-3 hover:border-surface-400")
// 				}
// 			>
// 				<Show when={selectedSubCategories().includes("app")}>
// 					<Check class="w-4 h-4 absolute left-2" />
// 				</Show>
// 				<p class="m-0">Apps</p>
// 			</div>
// 			<div
// 				onClick={() => selectTag("library")}
// 				class={
// 					"gap-2 relative py-1.5 rounded-full cursor-pointer border border-solid text-sm capitalize hover:opacity-90 transition-all duration-100 flex items-center " +
// 					(selectedSubCategories().includes("library")
// 						? "bg-surface-800 text-background border-surface-800 pl-7 pr-3"
// 						: "bg-background text-surface-600 border-surface-200 px-3 hover:border-surface-400")
// 				}
// 			>
// 				<Show when={selectedSubCategories().includes("library")}>
// 					<Check class="w-4 h-4 absolute left-2" />
// 				</Show>
// 				<p class="m-0">Libraries</p>
// 			</div>
// 			<div
// 				onClick={() => selectTag("messageLintRule")}
// 				class={
// 					"gap-2 relative py-1.5 rounded-full cursor-pointer border border-solid text-sm capitalize hover:opacity-90 transition-all duration-100 flex items-center " +
// 					(selectedSubCategories().includes("messageLintRule")
// 						? "bg-surface-800 text-background border-surface-800 pl-7 pr-3"
// 						: "bg-background text-surface-600 border-surface-200 px-3 hover:border-surface-400")
// 				}
// 			>
// 				<Show when={selectedSubCategories().includes("messageLintRule")}>
// 					<Check class="w-4 h-4 absolute left-2" />
// 				</Show>
// 				<p class="m-0">Lint Rules</p>
// 			</div>
// 			<div
// 				onClick={() => selectTag("plugin")}
// 				class={
// 					"gap-2 relative py-1.5 rounded-full cursor-pointer border border-solid text-sm capitalize hover:opacity-90 transition-all duration-100 flex items-center " +
// 					(selectedSubCategories().includes("plugin")
// 						? "bg-surface-800 text-background border-surface-800 pl-7 pr-3"
// 						: "bg-background text-surface-600 border-surface-200 px-3 hover:border-surface-400")
// 				}
// 			>
// 				<Show when={selectedSubCategories().includes("plugin")}>
// 					<Check class="w-4 h-4 absolute left-2" />
// 				</Show>
// 				<p class="m-0">Plugins</p>
// 			</div>
// 		</div>
// 	)
// }<|MERGE_RESOLUTION|>--- conflicted
+++ resolved
@@ -33,16 +33,6 @@
 		selectedCategory() as Category
 	)
 }
-<<<<<<< HEAD
-
-onMount(() => {
-	const urlParams = new URLSearchParams(window.location.search)
-	if (urlParams.get("search") !== "" && urlParams.get("search") !== undefined) {
-		setSearchValue(urlParams.get("search")?.replace(/%20/g, " ") || "")
-	}
-})
-=======
->>>>>>> f8f8224a
 
 export default function Marketplace(props: {
 	minimal?: boolean
